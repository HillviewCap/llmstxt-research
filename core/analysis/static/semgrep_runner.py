--- conflicted
+++ resolved
@@ -217,7 +217,6 @@
             for rule_id, meta in self.rule_metadata.items()
         ]
         
-<<<<<<< HEAD
     def _get_process_resource_usage(self, pid):
         """Get memory and CPU usage for a process and its children"""
         try:
@@ -326,7 +325,7 @@
         else:
             logger.error(f"Failed to terminate all processes in group {pid} after {max_attempts} attempts. Remaining PIDs: {remaining_pids}")
             return False, remaining_pids
-=======
+            
     def _is_complex_content(self, content: str) -> bool:
         """
         Determine if content is too complex for generic language analysis
@@ -363,7 +362,6 @@
         size_factor = min(content_size / 10240, 30)  # Cap at 30 seconds additional
         
         return int(base_timeout + size_factor)
->>>>>>> 02ffb21c
     
     def run_with_process_group_timeout(self, cmd, timeout=60):
         """Run command with timeout, ensuring all child processes are terminated"""
@@ -379,7 +377,6 @@
             preexec_fn=os.setsid  # Create new process group
         )
         
-<<<<<<< HEAD
         # Log initial process info
         logger.info(f"Started process with PID {process.pid}")
         
@@ -395,18 +392,8 @@
             stdout, stderr = process.communicate(timeout=timeout)
             
             # Log successful completion
-            elapsed_time = time.time() - start_time
-            logger.info(f"Command completed successfully in {elapsed_time:.2f}s with return code {process.returncode}")
-=======
-        # Track resource usage
-        start_time = time.time()
-        
-        try:
-            stdout, stderr = process.communicate(timeout=timeout)
-            # Log execution time for monitoring
             execution_time = time.time() - start_time
-            print(f"Semgrep execution completed in {execution_time:.2f}s")
->>>>>>> 02ffb21c
+            logger.info(f"Command completed successfully in {execution_time:.2f}s with return code {process.returncode}")
             
             # Construct a result object similar to subprocess.CompletedProcess
             # to maintain compatibility with existing code
@@ -418,7 +405,6 @@
                 'execution_time': execution_time
             })
         except subprocess.TimeoutExpired:
-<<<<<<< HEAD
             # Log timeout
             elapsed_time = time.time() - start_time
             logger.warning(f"Command timed out after {elapsed_time:.2f}s")
@@ -435,58 +421,23 @@
             
             if not success:
                 logger.error(f"Failed to terminate all processes. Remaining PIDs: {remaining_pids}")
-            
-=======
-            # Log timeout with detailed information
-            print(f"TIMEOUT: Semgrep process timed out after {timeout}s for command: {' '.join(cmd)}")
-            
-            # Kill entire process group more aggressively
-            try:
-                # First try SIGTERM
-                os.killpg(os.getpgid(process.pid), signal.SIGTERM)
-                
-                # Wait briefly for termination
-                termination_timeout = min(5, timeout * 0.1)  # 10% of original timeout or 5s max
-                termination_start = time.time()
-                
-                # Poll until process terminates or timeout
-                while time.time() - termination_start < termination_timeout:
-                    if process.poll() is not None:
-                        print(f"Process terminated with SIGTERM in {time.time() - termination_start:.2f}s")
-                        break
-                    time.sleep(0.1)
-                
-                # If still running, use SIGKILL
-                if process.poll() is None:
-                    print("Process still running after SIGTERM, sending SIGKILL")
-                    os.killpg(os.getpgid(process.pid), signal.SIGKILL)
-                    process.wait(timeout=2)  # Short wait for SIGKILL
-            except (subprocess.TimeoutExpired, ProcessLookupError) as e:
-                print(f"Error during process termination: {e}")
-                # Final attempt with SIGKILL if process still exists
+                
+                # Additional cleanup for stubborn processes
                 try:
-                    os.killpg(os.getpgid(process.pid), signal.SIGKILL)
-                except ProcessLookupError:
-                    pass  # Process already gone
+                    # Find child processes that might still be running
+                    ps_cmd = ["ps", "-o", "pid", "--ppid", str(process.pid), "--noheaders"]
+                    child_pids = subprocess.check_output(ps_cmd, text=True).strip().split('\n')
                     
-            # Check for any remaining processes and kill them
-            try:
-                # Find child processes that might still be running
-                ps_cmd = ["ps", "-o", "pid", "--ppid", str(process.pid), "--noheaders"]
-                child_pids = subprocess.check_output(ps_cmd, text=True).strip().split('\n')
-                
-                # Kill any remaining children
-                for pid in child_pids:
-                    if pid.strip():
-                        try:
-                            os.kill(int(pid.strip()), signal.SIGKILL)
-                            print(f"Killed child process {pid}")
-                        except (ProcessLookupError, ValueError):
-                            pass
-            except (subprocess.SubprocessError, FileNotFoundError):
-                pass  # Ignore if ps command fails
-                
->>>>>>> 02ffb21c
+                    # Kill any remaining children
+                    for pid in child_pids:
+                        if pid.strip():
+                            try:
+                                os.kill(int(pid.strip()), signal.SIGKILL)
+                                logger.info(f"Killed child process {pid}")
+                            except (ProcessLookupError, ValueError):
+                                pass
+                except (subprocess.SubprocessError, FileNotFoundError):
+                    pass  # Ignore if ps command fails
             # Raise an error to indicate timeout
             raise SemgrepRunnerError(f"Semgrep analysis timed out after {timeout} seconds for command: {' '.join(cmd)}")
         except Exception as e:
