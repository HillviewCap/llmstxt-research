import os
import time
import logging
from typing import List, Dict, Any, Optional

from .semgrep_runner import SemgrepRunner, SemgrepRunnerError
from .rule_manager import RuleManager, RuleManagerError
from .finding_manager import FindingManager, FindingManagerError

# Configure logger
logger = logging.getLogger(__name__)

class StaticAnalyzerError(Exception):
    pass

class StaticAnalyzer:
<<<<<<< HEAD
    def __init__(self, rules_path: str = "rules/semgrep"):
        logger.info(f"StaticAnalyzer initialized with rules_path: {rules_path}")
=======
    def __init__(self, rules_path: str = "rules/semgrep", config: Optional[Dict[str, Any]] = None):
        print(f"StaticAnalyzer initialized with rules_path: {rules_path}")
>>>>>>> 02ffb21c
        self.rules_path = rules_path
        self.rule_manager = RuleManager(rules_path)
        # Add Semgrep registry rulesets for gitleaks and OWASP Top Ten
        self.registry_rulesets = ["p/gitleaks", "p/owasp-top-ten"]
        
        # Default configuration
        self.config = config or {}
        self.max_content_size = self.config.get("max_content_size", 1024 * 1024)  # 1MB default
        self.max_content_lines = self.config.get("max_content_lines", 10000)  # 10K lines default
        
        # Initialize semgrep runner with configuration
        self.semgrep_runner = SemgrepRunner(
            rules_path,
            config={"max_content_size": self.max_content_size},
            registry_rulesets=self.registry_rulesets
        )
        self.finding_manager = FindingManager()

    def analyze(self, data: Any, language: Optional[str] = None) -> List[Dict[str, Any]]:
        import time
        import psutil
        
        start_time = time.time()
        memory_before = psutil.Process().memory_info().rss / (1024 * 1024)  # MB
        
        try:
            findings: List[Dict[str, Any]] = []

            if isinstance(data, dict):
                content_to_scan = data.get('content')
                # Use language from dict first, fallback to method's language parameter
                lang_for_scan = data.get('language', language)

                item_id = data.get('id', 'unknown') # For logging
                
                # Log memory usage and content size for monitoring
                content_size = len(content_to_scan) if content_to_scan else 0
                content_lines = content_to_scan.count('\n') + 1 if content_to_scan else 0
                print(f"Item {item_id}: Content size: {content_size} bytes, {content_lines} lines")

                # Check content size before processing
                if content_to_scan and content_size > self.max_content_size:
                    print(f"WARNING: Item {item_id}: Content size ({content_size} bytes) exceeds maximum allowed size ({self.max_content_size} bytes)")
                    return [self._create_size_limit_finding(item_id, content_size, self.max_content_size)]
                
                # Check line count before processing
                if content_to_scan and content_lines > self.max_content_lines:
                    print(f"WARNING: Item {item_id}: Content line count ({content_lines}) exceeds maximum allowed lines ({self.max_content_lines})")
                    return [self._create_line_limit_finding(item_id, content_lines, self.max_content_lines)]

                if content_to_scan and lang_for_scan:
                    # Check if the language is supported by semgrep
                    supported_languages = [
                        "apex", "bash", "c", "c#", "c++", "cairo", "circom", "clojure",
                        "cpp", "csharp", "dart", "docker", "dockerfile", "elixir", "ex",
                        "generic", "go", "golang", "hack", "hcl", "html", "java",
                        "javascript", "js", "json", "jsonnet", "julia", "kotlin", "kt",
                        "lisp", "lua", "move_on_aptos", "move_on_sui", "none", "ocaml",
                        "php", "promql", "proto", "proto3", "protobuf", "py", "python",
                        "python2", "python3", "ql", "r", "regex", "ruby", "rust", "scala",
                        "scheme", "sh", "sol", "solidity", "swift", "terraform", "tf",
                        "ts", "typescript", "vue", "xml", "yaml"
                    ]
                    
                    # If language is markdown, use 'generic' instead
                    effective_language = lang_for_scan
                    if lang_for_scan.lower() == 'markdown' or lang_for_scan.lower() == 'md':
                        effective_language = 'generic'
                        logger.info(f"Converting markdown language to 'generic' for semgrep compatibility. ID: {item_id}")
                    
                    # If language is not supported, use 'generic'
                    if effective_language.lower() not in [lang.lower() for lang in supported_languages]:
                        logger.info(f"Language '{lang_for_scan}' not supported by semgrep, using 'generic' instead. ID: {item_id}")
                        effective_language = 'generic'
                    
<<<<<<< HEAD
                    logger.info(f"Static analyzing in-memory content (lang: {effective_language}). ID: {item_id}")
                    
                    # Log semgrep execution start
                    logger.info(f"Starting semgrep execution for ID: {item_id}")
                    
                    # Check for semgrep processes before execution
                    self._log_semgrep_processes("before")
                    
                    # Run semgrep
                    findings = self.semgrep_runner.run(content=content_to_scan, language=effective_language)
                    
                    # Check for semgrep processes after execution
                    self._log_semgrep_processes("after")
                    
                    logger.info(f"Completed semgrep execution for ID: {item_id}")
                elif content_to_scan and not lang_for_scan:
                    # Default to generic for content without a specified language
                    logger.info(f"No language specified for content analysis, using 'generic'. ID: {item_id}")
                    findings = self.semgrep_runner.run(content=content_to_scan, language='generic')
=======
                    # For generic content, check complexity before running semgrep
                    if effective_language == 'generic' and self._is_complex_generic_content(content_to_scan):
                        print(f"WARNING: Item {item_id}: Complex generic content detected, using alternative analysis")
                        findings = self._analyze_complex_generic_content(content_to_scan, item_id)
                    else:
                        print(f"Static analyzing in-memory content (lang: {effective_language}). ID: {item_id}")
                        findings = self.semgrep_runner.run(content=content_to_scan, language=effective_language)
                elif content_to_scan and not lang_for_scan:
                    # Default to generic for content without a specified language
                    print(f"No language specified for content analysis, using 'generic'. ID: {item_id}")
                    
                    # Check complexity before running semgrep
                    if self._is_complex_generic_content(content_to_scan):
                        print(f"WARNING: Item {item_id}: Complex generic content detected, using alternative analysis")
                        findings = self._analyze_complex_generic_content(content_to_scan, item_id)
                    else:
                        findings = self.semgrep_runner.run(content=content_to_scan, language='generic')
>>>>>>> 02ffb21c
                elif not content_to_scan:
                    raise StaticAnalyzerError(
                        f"Input dictionary for analysis is missing 'content' key. ID: {item_id}"
                    )
                else:
                    # This case implies data is a dict, but not actionable (e.g. empty content after checks)
                    # This path should ideally not be hit if the above conditions are exhaustive.
                    logger.warning(f"Static analysis received a dictionary that could not be processed. ID: {item_id}, Keys: {list(data.keys())}")
                    # Default to empty findings for this case, or raise specific error if preferred.
                    # Given the checks, this implies an unexpected dict structure or empty content that wasn't caught.

            elif isinstance(data, str):  # Assumed to be a file path
                target_path = data
                logger.info(f"Static analyzing file: {target_path} (lang hint: {language})")
                # The 'language' parameter here is a hint for Semgrep.
                # If None, Semgrep will attempt to auto-detect the language.
                
                # Log semgrep execution start
                logger.info(f"Starting semgrep execution for file: {target_path}")
                
                # Check for semgrep processes before execution
                self._log_semgrep_processes("before")
                
                # Run semgrep
                findings = self.semgrep_runner.run(target_path=target_path, language=language)
                
                # Check for semgrep processes after execution
                self._log_semgrep_processes("after")
                
                logger.info(f"Completed semgrep execution for file: {target_path}")
            else:
                raise StaticAnalyzerError(f"Unsupported data type for analysis: {type(data)}. Must be dict or str.")

            for finding in findings:
                self.finding_manager.store_finding(finding)
            
            # Log execution metrics
            execution_time = time.time() - start_time
            memory_after = psutil.Process().memory_info().rss / (1024 * 1024)  # MB
            memory_used = memory_after - memory_before
            
            print(f"Static analysis completed in {execution_time:.2f}s, memory delta: {memory_used:.2f}MB")
            
            # As per original logic, return all findings managed by finding_manager.
            # If only findings from *this* run were needed, one would return the `findings` list directly.
            return self.finding_manager.get_all_findings()
        except (SemgrepRunnerError, RuleManagerError, FindingManagerError) as e:
            # Log more specific error to help diagnose
            error_type = type(e).__name__
<<<<<<< HEAD
            logger.error(f"Error during static analysis pipeline ({error_type}): {e}")
            raise StaticAnalyzerError(f"Static analysis failed due to {error_type}: {e}")
        except Exception as e:  # Catch any other unexpected errors
            error_type = type(e).__name__
            # Log the stack trace for better debugging
            logger.exception(f"Unexpected error during static analysis ({error_type}): {e}")
            raise StaticAnalyzerError(f"An unexpected error ({error_type}) occurred during static analysis: {e}")
=======
            print(f"Error during static analysis pipeline ({error_type}): {e}")
            
            # Log execution metrics even on error
            execution_time = time.time() - start_time
            memory_after = psutil.Process().memory_info().rss / (1024 * 1024)  # MB
            memory_used = memory_after - memory_before
            
            print(f"Static analysis failed after {execution_time:.2f}s, memory delta: {memory_used:.2f}MB")
            
            # Create an error finding instead of raising exception
            item_id = data.get('id', 'unknown') if isinstance(data, dict) else 'unknown'
            error_finding = {
                "rule_id": f"static_analysis_error_{error_type.lower()}",
                "path": item_id,
                "start": {"line": 1, "col": 1},
                "end": {"line": 1, "col": 1},
                "extra": {"message": f"Static analysis error: {str(e)}", "execution_time": execution_time},
                "category": "Error",
                "priority": "Medium"
            }
            self.finding_manager.store_finding(error_finding)
            return [error_finding]
        except Exception as e:  # Catch any other unexpected errors
            error_type = type(e).__name__
            # Log stack trace for better debugging
            import traceback
            print(f"Unexpected error during static analysis ({error_type}): {e}")
            traceback.print_exc()
            
            # Log execution metrics even on error
            execution_time = time.time() - start_time
            memory_after = psutil.Process().memory_info().rss / (1024 * 1024)  # MB
            memory_used = memory_after - memory_before
            
            print(f"Static analysis failed after {execution_time:.2f}s, memory delta: {memory_used:.2f}MB")
            
            # Create an error finding instead of raising exception
            item_id = data.get('id', 'unknown') if isinstance(data, dict) else 'unknown'
            error_finding = {
                "rule_id": "static_analysis_unexpected_error",
                "path": item_id,
                "start": {"line": 1, "col": 1},
                "end": {"line": 1, "col": 1},
                "extra": {"message": f"Unexpected error: {str(e)}", "execution_time": execution_time},
                "category": "Error",
                "priority": "High"
            }
            self.finding_manager.store_finding(error_finding)
            return [error_finding]
>>>>>>> 02ffb21c

    def list_rules(self) -> List[Dict[str, Any]]:
        return self.semgrep_runner.list_rules()

    def clear_findings(self):
        self.finding_manager.clear()
        
<<<<<<< HEAD
    def _log_semgrep_processes(self, stage):
        """Log information about running semgrep processes"""
        try:
            import psutil
            
            # Find all semgrep processes
            semgrep_processes = []
            total_memory_percent = 0.0
            
            for proc in psutil.process_iter(['pid', 'name', 'cmdline', 'memory_percent', 'cpu_percent']):
                try:
                    # Check if this is a semgrep process
                    if proc.info['name'] == 'semgrep' or (
                        proc.info['cmdline'] and
                        any('semgrep' in cmd for cmd in proc.info['cmdline'] if cmd)
                    ):
                        # Get detailed process info
                        proc_info = {
                            'pid': proc.info['pid'],
                            'memory_percent': proc.info['memory_percent'],
                            'cpu_percent': proc.info['cpu_percent'] or proc.cpu_percent(interval=0.1),
                            'cmdline': ' '.join(proc.info['cmdline']) if proc.info['cmdline'] else '',
                            'create_time': proc.create_time(),
                            'running_time': time.time() - proc.create_time()
                        }
                        semgrep_processes.append(proc_info)
                        total_memory_percent += proc.info['memory_percent']
                except (psutil.NoSuchProcess, psutil.AccessDenied, psutil.ZombieProcess):
                    pass
            
            if semgrep_processes:
                logger.warning(
                    f"Semgrep processes {stage} execution: count={len(semgrep_processes)}, "
                    f"memory={total_memory_percent:.2f}%, "
                    f"pids={[p['pid'] for p in semgrep_processes]}"
                )
                
                # Log detailed info about long-running processes
                long_running = [p for p in semgrep_processes if p['running_time'] > 60]  # > 1 minute
                if long_running:
                    for proc in long_running:
                        logger.warning(
                            f"Long-running semgrep process: pid={proc['pid']}, "
                            f"running_time={proc['running_time']:.1f}s, "
                            f"memory={proc['memory_percent']:.2f}%, "
                            f"cmd={proc['cmdline']}"
                        )
            else:
                logger.info(f"No semgrep processes found {stage} execution")
                
        except ImportError:
            logger.debug("psutil not installed, cannot check semgrep processes")
        except Exception as e:
            logger.error(f"Error checking semgrep processes: {e}")
=======
    def _is_complex_generic_content(self, content: str) -> bool:
        """
        Determine if generic content is too complex for semgrep analysis
        """
        # Check content size
        if len(content) > 100000:  # 100KB
            return True
            
        # Check line count
        if content.count('\n') > 1000:  # More than 1000 lines
            return True
            
        # Check for complex patterns that might cause semgrep to hang
        complex_patterns = [
            r'```',  # Code blocks in markdown
            r'\[\[',  # Wiki-style links
            r'\{\{',  # Template syntax
        ]
        
        for pattern in complex_patterns:
            if content.count(pattern) > 10:  # More than 10 occurrences
                return True
                
        return False
        
    def _analyze_complex_generic_content(self, content: str, item_id: str) -> List[Dict[str, Any]]:
        """
        Alternative analysis for complex generic content that would timeout with semgrep
        """
        import re
        
        findings = []
        
        # Simple pattern matching for common issues in markdown/generic content
        patterns = [
            (r'(https?:\/\/[^\s]+)', "url_found", "URL detected in content", "Info"),
            (r'(password|api[_\s]?key|secret|token)[=:]\s*[\'"][^\'"]+[\'"]', "potential_secret", "Potential hardcoded secret", "High"),
            (r'(eval\(|exec\(|system\()', "dangerous_function", "Potentially dangerous function call", "High"),
            (r'(DROP\s+TABLE|DELETE\s+FROM|UPDATE\s+.*\s+SET)', "sql_command", "SQL command detected", "Medium"),
            (r'<script[^>]*>.*?<\/script>', "script_tag", "Script tag detected", "Medium"),
        ]
        
        for pattern, rule_id, message, priority in patterns:
            for match in re.finditer(pattern, content, re.IGNORECASE | re.MULTILINE | re.DOTALL):
                start_pos = match.start()
                end_pos = match.end()
                
                # Calculate line and column numbers
                line_start = content[:start_pos].count('\n') + 1
                line_end = content[:end_pos].count('\n') + 1
                
                # Calculate column positions
                if line_start == line_end:
                    col_start = start_pos - content[:start_pos].rfind('\n') if '\n' in content[:start_pos] else start_pos + 1
                    col_end = end_pos - content[:end_pos].rfind('\n') if '\n' in content[:end_pos] else end_pos + 1
                else:
                    col_start = start_pos - content[:start_pos].rfind('\n') if '\n' in content[:start_pos] else start_pos + 1
                    col_end = end_pos - content[:end_pos].rfind('\n') if '\n' in content[:end_pos] else end_pos + 1
                
                findings.append({
                    "rule_id": rule_id,
                    "path": f"item-{item_id}",
                    "start": {"line": line_start, "col": col_start},
                    "end": {"line": line_end, "col": col_end},
                    "extra": {
                        "message": message,
                        "matched_text": match.group(0)[:100] + ("..." if len(match.group(0)) > 100 else "")
                    },
                    "category": "ContentScan",
                    "priority": priority
                })
        
        # Add a note that alternative analysis was used
        findings.append({
            "rule_id": "alternative_analysis_used",
            "path": f"item-{item_id}",
            "start": {"line": 1, "col": 1},
            "end": {"line": 1, "col": 1},
            "extra": {"message": "Complex generic content analyzed with alternative method instead of semgrep"},
            "category": "Info",
            "priority": "Low"
        })
        
        return findings
        
    def _create_size_limit_finding(self, item_id: str, content_size: int, max_size: int) -> Dict[str, Any]:
        """Create a finding for content that exceeds size limits"""
        return {
            "rule_id": "content_size_limit_exceeded",
            "path": f"item-{item_id}",
            "start": {"line": 1, "col": 1},
            "end": {"line": 1, "col": 1},
            "extra": {
                "message": f"Content size ({content_size} bytes) exceeds maximum allowed size ({max_size} bytes)",
                "content_size": content_size,
                "max_size": max_size
            },
            "category": "Performance",
            "priority": "Medium"
        }
        
    def _create_line_limit_finding(self, item_id: str, line_count: int, max_lines: int) -> Dict[str, Any]:
        """Create a finding for content that exceeds line count limits"""
        return {
            "rule_id": "content_line_limit_exceeded",
            "path": f"item-{item_id}",
            "start": {"line": 1, "col": 1},
            "end": {"line": 1, "col": 1},
            "extra": {
                "message": f"Content line count ({line_count}) exceeds maximum allowed lines ({max_lines})",
                "line_count": line_count,
                "max_lines": max_lines
            },
            "category": "Performance",
            "priority": "Medium"
        }
>>>>>>> 02ffb21c
<|MERGE_RESOLUTION|>--- conflicted
+++ resolved
@@ -14,13 +14,8 @@
     pass
 
 class StaticAnalyzer:
-<<<<<<< HEAD
-    def __init__(self, rules_path: str = "rules/semgrep"):
+    def __init__(self, rules_path: str = "rules/semgrep", config: Optional[Dict[str, Any]] = None):
         logger.info(f"StaticAnalyzer initialized with rules_path: {rules_path}")
-=======
-    def __init__(self, rules_path: str = "rules/semgrep", config: Optional[Dict[str, Any]] = None):
-        print(f"StaticAnalyzer initialized with rules_path: {rules_path}")
->>>>>>> 02ffb21c
         self.rules_path = rules_path
         self.rule_manager = RuleManager(rules_path)
         # Add Semgrep registry rulesets for gitleaks and OWASP Top Ten
@@ -96,45 +91,47 @@
                         logger.info(f"Language '{lang_for_scan}' not supported by semgrep, using 'generic' instead. ID: {item_id}")
                         effective_language = 'generic'
                     
-<<<<<<< HEAD
-                    logger.info(f"Static analyzing in-memory content (lang: {effective_language}). ID: {item_id}")
-                    
-                    # Log semgrep execution start
-                    logger.info(f"Starting semgrep execution for ID: {item_id}")
-                    
-                    # Check for semgrep processes before execution
-                    self._log_semgrep_processes("before")
-                    
-                    # Run semgrep
-                    findings = self.semgrep_runner.run(content=content_to_scan, language=effective_language)
-                    
-                    # Check for semgrep processes after execution
-                    self._log_semgrep_processes("after")
-                    
-                    logger.info(f"Completed semgrep execution for ID: {item_id}")
+                    # For generic content, check complexity before running semgrep
+                    if effective_language == 'generic' and self._is_complex_generic_content(content_to_scan):
+                        logger.warning(f"Item {item_id}: Complex generic content detected, using alternative analysis")
+                        findings = self._analyze_complex_generic_content(content_to_scan, item_id)
+                    else:
+                        logger.info(f"Static analyzing in-memory content (lang: {effective_language}). ID: {item_id}")
+                        
+                        # Log semgrep execution start
+                        logger.info(f"Starting semgrep execution for ID: {item_id}")
+                        
+                        # Check for semgrep processes before execution
+                        self._log_semgrep_processes("before")
+                        
+                        # Run semgrep
+                        findings = self.semgrep_runner.run(content=content_to_scan, language=effective_language)
+                        
+                        # Check for semgrep processes after execution
+                        self._log_semgrep_processes("after")
+                        
+                        logger.info(f"Completed semgrep execution for ID: {item_id}")
                 elif content_to_scan and not lang_for_scan:
                     # Default to generic for content without a specified language
                     logger.info(f"No language specified for content analysis, using 'generic'. ID: {item_id}")
-                    findings = self.semgrep_runner.run(content=content_to_scan, language='generic')
-=======
-                    # For generic content, check complexity before running semgrep
-                    if effective_language == 'generic' and self._is_complex_generic_content(content_to_scan):
-                        print(f"WARNING: Item {item_id}: Complex generic content detected, using alternative analysis")
-                        findings = self._analyze_complex_generic_content(content_to_scan, item_id)
-                    else:
-                        print(f"Static analyzing in-memory content (lang: {effective_language}). ID: {item_id}")
-                        findings = self.semgrep_runner.run(content=content_to_scan, language=effective_language)
-                elif content_to_scan and not lang_for_scan:
-                    # Default to generic for content without a specified language
-                    print(f"No language specified for content analysis, using 'generic'. ID: {item_id}")
                     
                     # Check complexity before running semgrep
                     if self._is_complex_generic_content(content_to_scan):
-                        print(f"WARNING: Item {item_id}: Complex generic content detected, using alternative analysis")
+                        logger.warning(f"Item {item_id}: Complex generic content detected, using alternative analysis")
                         findings = self._analyze_complex_generic_content(content_to_scan, item_id)
                     else:
+                        # Log semgrep execution start
+                        logger.info(f"Starting semgrep execution for generic content. ID: {item_id}")
+                        
+                        # Check for semgrep processes before execution
+                        self._log_semgrep_processes("before")
+                        
                         findings = self.semgrep_runner.run(content=content_to_scan, language='generic')
->>>>>>> 02ffb21c
+                        
+                        # Check for semgrep processes after execution
+                        self._log_semgrep_processes("after")
+                        
+                        logger.info(f"Completed semgrep execution for generic content. ID: {item_id}")
                 elif not content_to_scan:
                     raise StaticAnalyzerError(
                         f"Input dictionary for analysis is missing 'content' key. ID: {item_id}"
@@ -184,23 +181,14 @@
         except (SemgrepRunnerError, RuleManagerError, FindingManagerError) as e:
             # Log more specific error to help diagnose
             error_type = type(e).__name__
-<<<<<<< HEAD
             logger.error(f"Error during static analysis pipeline ({error_type}): {e}")
-            raise StaticAnalyzerError(f"Static analysis failed due to {error_type}: {e}")
-        except Exception as e:  # Catch any other unexpected errors
-            error_type = type(e).__name__
-            # Log the stack trace for better debugging
-            logger.exception(f"Unexpected error during static analysis ({error_type}): {e}")
-            raise StaticAnalyzerError(f"An unexpected error ({error_type}) occurred during static analysis: {e}")
-=======
-            print(f"Error during static analysis pipeline ({error_type}): {e}")
             
             # Log execution metrics even on error
             execution_time = time.time() - start_time
             memory_after = psutil.Process().memory_info().rss / (1024 * 1024)  # MB
             memory_used = memory_after - memory_before
             
-            print(f"Static analysis failed after {execution_time:.2f}s, memory delta: {memory_used:.2f}MB")
+            logger.error(f"Static analysis failed after {execution_time:.2f}s, memory delta: {memory_used:.2f}MB")
             
             # Create an error finding instead of raising exception
             item_id = data.get('id', 'unknown') if isinstance(data, dict) else 'unknown'
@@ -217,17 +205,15 @@
             return [error_finding]
         except Exception as e:  # Catch any other unexpected errors
             error_type = type(e).__name__
-            # Log stack trace for better debugging
-            import traceback
-            print(f"Unexpected error during static analysis ({error_type}): {e}")
-            traceback.print_exc()
+            # Log the stack trace for better debugging
+            logger.exception(f"Unexpected error during static analysis ({error_type}): {e}")
             
             # Log execution metrics even on error
             execution_time = time.time() - start_time
             memory_after = psutil.Process().memory_info().rss / (1024 * 1024)  # MB
             memory_used = memory_after - memory_before
             
-            print(f"Static analysis failed after {execution_time:.2f}s, memory delta: {memory_used:.2f}MB")
+            logger.error(f"Static analysis failed after {execution_time:.2f}s, memory delta: {memory_used:.2f}MB")
             
             # Create an error finding instead of raising exception
             item_id = data.get('id', 'unknown') if isinstance(data, dict) else 'unknown'
@@ -242,7 +228,6 @@
             }
             self.finding_manager.store_finding(error_finding)
             return [error_finding]
->>>>>>> 02ffb21c
 
     def list_rules(self) -> List[Dict[str, Any]]:
         return self.semgrep_runner.list_rules()
@@ -250,7 +235,6 @@
     def clear_findings(self):
         self.finding_manager.clear()
         
-<<<<<<< HEAD
     def _log_semgrep_processes(self, stage):
         """Log information about running semgrep processes"""
         try:
@@ -305,7 +289,7 @@
             logger.debug("psutil not installed, cannot check semgrep processes")
         except Exception as e:
             logger.error(f"Error checking semgrep processes: {e}")
-=======
+            
     def _is_complex_generic_content(self, content: str) -> bool:
         """
         Determine if generic content is too complex for semgrep analysis
@@ -421,5 +405,4 @@
             },
             "category": "Performance",
             "priority": "Medium"
-        }
->>>>>>> 02ffb21c
+        }